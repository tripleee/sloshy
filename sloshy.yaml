--- conflicted
+++ resolved
@@ -7,7 +7,8 @@
      id: 109494
    - name: "Git"
      id: 228186
-<<<<<<< HEAD
+   - name: "Sloshy the Thawman"
+     id: 233626
  - chat.meta.stackexchange.com:
    - name: "The Friendly Café (room for testing bots on Meta.SE)"
      id: 1543
@@ -59,8 +60,4 @@
    - name: "Matter Modeling: Q-Chem software"
      id: 109797
    - name: "Area 51: Matter Modeling Proposal"
-     id: 104555
-=======
-   - name: "Sloshy the Thawman"
-     id: 233626
->>>>>>> e2224d42
+     id: 104555